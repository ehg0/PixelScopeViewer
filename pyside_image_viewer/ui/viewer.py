"""Main image viewer application window.

This module provides the ImageViewer class, which is the main window
for displaying and navigating images with analysis tools.

Features:
- Multi-image loading and navigation
- Zoom in/out with keyboard shortcuts and Ctrl+mouse wheel
- Pixel-aligned selection with keyboard editing
- Bit-shift operations for raw/scientific images
- Analysis dialogs (histogram, profile, info)
- Difference image creation
- Status bar showing pixel values and coordinates
- Title bar showing current filename and image index
"""

from pathlib import Path
from typing import Iterable, Optional
import numpy as np
from PySide6.QtWidgets import (
    QMainWindow,
    QWidget,
    QVBoxLayout,
    QScrollArea,
    QStatusBar,
    QLabel,
    QFileDialog,
    QMessageBox,
    QDialog,
)
from PySide6.QtGui import QPixmap, QPainter, QIcon, QGuiApplication, QAction, QActionGroup
from PySide6.QtCore import Qt, QRect, QEvent

from ..core.image_io import numpy_to_qimage, pil_to_numpy, is_image_file
from .widgets import ImageLabel
from .dialogs import HelpDialog, DiffDialog, AnalysisDialog, BrightnessDialog


class ImageViewer(QMainWindow):
    """Main application window for image viewing and analysis.

    The ImageViewer provides a complete interface for:
    - Loading and displaying images (single or multiple files)
    - Navigating between images with keyboard shortcuts (n/b)
    - Zooming with +/- keys and mouse wheel
    - Creating and editing pixel-aligned selections
    - Bit-shifting for viewing raw/scientific data (</> keys)
    - Analysis tools (histogram, profile plots)
    - Creating difference images

    Keyboard Shortcuts:
        - Ctrl+A: Select entire image
        - Ctrl+C: Copy selection to clipboard
        - n: Next image
        - b: Previous image
        - +: Zoom in (2x)
        - -: Zoom out (0.5x)
        - <: Left bit shift (darker)
        - >: Right bit shift (brighter)
        - ESC: Clear selection

    Mouse Controls:
        - Ctrl + Mouse wheel: Zoom in/out (binary steps: 2x/0.5x, centered on status bar coordinates)
        - Left-drag: Create new selection rectangle
        - Right-drag: Move existing selection
        - Left-drag on edges/corners: Resize selection

    Attributes:
        images: List of loaded image dictionaries with keys:
                'path', 'array', 'base_array', 'bit_shift'
        current_index: Index of currently displayed image
        scale: Current zoom scale factor
    """

    def __init__(self):
        super().__init__()
        self.setWindowTitle("PySide6 Image Viewer")
        self.resize(1000, 700)
        self.setMouseTracking(True)

        self.images = []
        self.current_index = None
        self.scale = 1.0

        # Track current mouse position in image coordinates for zoom centering
        self.current_mouse_image_coords = None

        # Brightness adjustment parameters
        self.brightness_offset = 0
        self.brightness_gain = 1.0
        self.brightness_saturation = 255

        central = QWidget(self)
        self.setCentralWidget(central)
        layout = QVBoxLayout(central)

        self.current_selection_rect: Optional[QRect] = None

        self.scroll_area = QScrollArea()
        self.scroll_area.setWidgetResizable(True)
        self.image_label = ImageLabel(self, self)
        self.scroll_area.setWidget(self.image_label)
        layout.addWidget(self.scroll_area)
        self.image_label.installEventFilter(self)

        self.status = QStatusBar()
        self.setStatusBar(self.status)
        self.statusBar().setStyleSheet("font-size: 11pt;")
        self.status_pixel = QLabel()
        self.status_selection = QLabel()
        self.status_brightness = QLabel()  # Changed from status_shift to status_brightness
        self.status_scale = QLabel()
        self.status.addPermanentWidget(self.status_pixel, 2)
        self.status.addPermanentWidget(self.status_selection, 3)
        self.status.addPermanentWidget(self.status_brightness, 2)  # Display brightness params
        self.status.addPermanentWidget(self.status_scale, 1)

        self.help_dialog = HelpDialog(self)
        self.brightness_dialog = None  # Will be created when needed

        self.create_menus()
        self.setAcceptDrops(True)
        # keep references to modeless dialogs so they don't get GC'd
        self._analysis_dialogs = []

    def create_menus(self):
        menubar = self.menuBar()

        file_menu = menubar.addMenu("ファイル")
        file_menu.addAction(QAction("読み込み...", self, shortcut="Ctrl+O", triggered=self.open_files))
        file_menu.addSeparator()
        file_menu.addAction(QAction("画像全体を選択", self, shortcut="Ctrl+A", triggered=self.select_all))
        file_menu.addAction(
            QAction("選択範囲をコピー", self, shortcut="Ctrl+C", triggered=self.copy_selection_to_clipboard)
        )
        file_menu.addSeparator()
        file_menu.addAction(QAction("閉じる", self, shortcut="Ctrl+W", triggered=self.close_current_image))
        file_menu.addAction(QAction("すべて閉じる", self, shortcut="Ctrl+Shift+W", triggered=self.close_all_images))

        self.img_menu = menubar.addMenu("画像")
        self.update_image_list_menu()

        view_menu = menubar.addMenu("表示")
        view_menu.addAction(QAction("表示輝度調整", self, triggered=self.show_brightness_dialog))
        view_menu.addSeparator()
        view_menu.addAction(
            QAction("拡大", self, shortcut="+", triggered=lambda: self.set_zoom(min(self.scale * 2, 128.0)))
        )
        view_menu.addAction(
            QAction("縮小", self, shortcut="-", triggered=lambda: self.set_zoom(max(self.scale / 2, 0.125)))
        )

        analysis = menubar.addMenu("解析")
        analysis.addAction(QAction("メタデータ", self, triggered=lambda: self.show_analysis_dialog(tab="Metadata")))
        analysis.addSeparator()
        analysis.addAction(QAction("プロファイル", self, triggered=lambda: self.show_analysis_dialog(tab="Profile")))
        analysis.addAction(QAction("ヒストグラム", self, triggered=lambda: self.show_analysis_dialog(tab="Histogram")))
        analysis.addSeparator()
        analysis.addAction(QAction("差分画像表示", self, triggered=lambda: self.show_diff_dialog()))

        help_menu = menubar.addMenu("ヘルプ")
        help_menu.addAction(QAction("キーボードショートカット", self, triggered=self.help_dialog.show))

        # Add global shortcuts
        # Next/Prev image as application-level shortcuts so they work even when dialogs are focused
        self.next_image_action = QAction(self)
        self.next_image_action.setShortcut("n")
        self.next_image_action.setShortcutContext(Qt.ApplicationShortcut)
        self.next_image_action.triggered.connect(self.next_image)
        self.addAction(self.next_image_action)

        self.prev_image_action = QAction(self)
        self.prev_image_action.setShortcut("b")
        self.prev_image_action.setShortcutContext(Qt.ApplicationShortcut)
        self.prev_image_action.triggered.connect(self.prev_image)
        self.addAction(self.prev_image_action)

        self.reset_brightness_action = QAction(self)
        self.reset_brightness_action.setShortcut("Ctrl+R")
        self.reset_brightness_action.setShortcutContext(Qt.ApplicationShortcut)
        self.reset_brightness_action.triggered.connect(self.reset_brightness_settings)
        self.addAction(self.reset_brightness_action)

        self.left_bit_shift_action = QAction(self)
        self.left_bit_shift_action.setShortcut("<")
        self.left_bit_shift_action.setShortcutContext(Qt.ApplicationShortcut)
        self.left_bit_shift_action.triggered.connect(lambda: self.bit_shift(-1))
        self.addAction(self.left_bit_shift_action)

        self.right_bit_shift_action = QAction(self)
        self.right_bit_shift_action.setShortcut(">")
        self.right_bit_shift_action.setShortcutContext(Qt.ApplicationShortcut)
        self.right_bit_shift_action.triggered.connect(lambda: self.bit_shift(1))
        self.addAction(self.right_bit_shift_action)

        self.next_image_action = QAction(self)
        self.next_image_action.setShortcut("n")
        self.next_image_action.setShortcutContext(Qt.ApplicationShortcut)
        self.next_image_action.triggered.connect(self.next_image)
        self.addAction(self.next_image_action)

        self.prev_image_action = QAction(self)
        self.prev_image_action.setShortcut("b")
        self.prev_image_action.setShortcutContext(Qt.ApplicationShortcut)
        self.prev_image_action.triggered.connect(self.prev_image)
        self.addAction(self.prev_image_action)

    def show_brightness_dialog(self):
        """表示輝度調整ダイアログを表示します。

        現在選択中の画像が存在しない場合は情報ダイアログを表示して終了します。

        このメソッドはダイアログを初めて作成する際にダイアログを生成し、
        ダイアログからのシグナルを購読してビューア側の輝度パラメータを同期します。

        例外やエラーは GUI 内でユーザ向けに通知されます。
        """
        if self.current_index is None:
            QMessageBox.information(self, "表示輝度調整", "画像が選択されていません。")
            return

        img = self.images[self.current_index]
        arr = img.get("base_array", img.get("array"))
        img_path = img.get("path")

        # Create dialog if it doesn't exist
        if self.brightness_dialog is None:
            self.brightness_dialog = BrightnessDialog(self, arr, img_path)
            self.brightness_dialog.brightness_changed.connect(self.on_brightness_changed)
            # Initialize status bar with current parameters
            params = self.brightness_dialog.get_parameters()
            self.brightness_offset = params[0]
            self.brightness_gain = params[1]
            self.brightness_saturation = params[2]
            self.update_brightness_status()
        else:
            # Update dialog for new image
            self.brightness_dialog.update_for_new_image(arr, img_path)
            # Note: update_for_new_image will emit brightness_changed signal
            # which will update the status bar through on_brightness_changed

        self.brightness_dialog.show()

    def reset_brightness_settings(self):
        """輝度設定を初期値に戻します（Ctrl+R 等から呼び出されます）。

        動作:
        - 現在画像のビットシフトを 0 に戻す
        - 表示配列を base_array に復元する
        - 輝度ダイアログが開いている場合はダイアログ側のリセット処理に委譲し、
          ダイアログが閉じている場合はビューア側でパラメータを手動でリセットします。
        """
        handled_by_dialog = False

        # Reset bit shift to 0 and restore base array
        if self.current_index is not None:
            img = self.images[self.current_index]
            img["bit_shift"] = 0
            img["array"] = img["base_array"].copy()

        if self.brightness_dialog is not None:
            # Let the dialog emit the reset signal so the viewer stays in sync
            self.brightness_dialog.reset_parameters()
            handled_by_dialog = True
        else:
            # Reset brightness parameters manually when dialog is closed
            self.brightness_offset = 0
            self.brightness_gain = 1.0
            self.brightness_saturation = 255
            self.update_brightness_status()

        # Refresh display if the dialog didn't already trigger it
        if not handled_by_dialog and self.current_index is not None:
            self.display_image(self.images[self.current_index]["array"])

    def on_brightness_changed(self, offset, gain, saturation):
        """Handle brightness parameter changes.

        Args:
            offset: Offset value
            gain: Gain value
            saturation: Saturation level
        """
        self.brightness_offset = offset
        self.brightness_gain = gain
        self.brightness_saturation = saturation

        # Update status bar
        self.update_brightness_status()

        # Refresh display with new brightness settings
        if self.current_index is not None:
            self.display_image(self.images[self.current_index]["array"])

    def apply_brightness_adjustment(self, arr: np.ndarray) -> np.ndarray:
        """画像配列に対して輝度補正を適用して新しい配列を返します。

        使用する式:
            yout = gain * (yin - offset) / saturation * 255

        パラメータ:
            arr: 入力画像の NumPy 配列（任意の dtype を受け付けます）

        戻り値:
            uint8 にクリップ/変換された補正後の配列を返します。

        注意:
            saturation が 0 の場合はゼロ除算を避けるため元配列をそのまま返します。
        """
        # Avoid division by zero
        if self.brightness_saturation == 0:
            return arr

        # Apply formula with proper type conversion
        adjusted = (
            self.brightness_gain * (arr.astype(np.float32) - self.brightness_offset) / self.brightness_saturation * 255
        )

        # Clip to valid range and convert back to uint8
        return np.clip(adjusted, 0, 255).astype(np.uint8)

    def show_analysis_dialog(self, tab: Optional[str] = None):
        # open analysis dialog for current image and current selection
        if self.current_index is None:
            QMessageBox.information(self, "解析", "画像が選択されていません。")
            return
        img = self.images[self.current_index]
        arr = img.get("base_array", img.get("array"))
        sel = self.current_selection_rect
        img_path = img.get("path")
        pil_img = img.get("pil_image")  # Get cached PIL image
        dlg = AnalysisDialog(self, image_array=arr, image_rect=sel, image_path=img_path, pil_image=pil_img)
        dlg.show()
        # keep a reference until the dialog is closed
        self._analysis_dialogs.append(dlg)
        dlg.finished.connect(lambda _: self._analysis_dialogs.remove(dlg) if dlg in self._analysis_dialogs else None)
        # if a tab was requested, set it
        if tab is not None:
            try:
                dlg.set_current_tab(tab)
            except Exception:
                pass

    def open_files(self):
        files, _ = QFileDialog.getOpenFileNames(self, "画像を開く", "", "Images (*.png *.jpg *.tif *.bmp *.jpeg)")
        new_count = self._add_images(files)
        self._finalize_image_addition(new_count)

    def dragEnterEvent(self, e):
        if e.mimeData().hasUrls():
            e.acceptProposedAction()

    def dropEvent(self, e):
        files = [u.toLocalFile() for u in e.mimeData().urls()]
        image_files = [f for f in files if is_image_file(f)]
        new_count = self._add_images(image_files)
        self._finalize_image_addition(new_count)

    def _add_images(self, paths: Iterable[str]) -> int:
        """Load image files and append them to the viewer."""
        new_images = []
        for path in paths or []:
            if not path:
                continue
            try:
                arr, pil_img = pil_to_numpy(path)
            except Exception:
                continue
            img_data = {
                "path": str(Path(path).resolve()),
                "array": arr,
                "base_array": arr.copy(),
                "bit_shift": 0,
                "pil_image": pil_img,  # Store PIL image for metadata extraction
            }
            new_images.append(img_data)

        if not new_images:
            return 0

        self.images.extend(new_images)
        return len(new_images)

    def _finalize_image_addition(self, new_count: int) -> None:
        """Select the newly added images and refresh UI state."""
        if new_count <= 0:
            return
        if self.current_index is None:
            self.current_index = 0
        else:
            self.current_index = len(self.images) - new_count
        self.show_current_image()
        self.update_image_list_menu()

    def update_image_list_menu(self):
        self.img_menu.clear()
<<<<<<< HEAD
        next_act = QAction("次の画像", self)
        # Shortcut for global navigation is provided by the window-level
        # QAction created in create_menus (self.next_image_action). Do not
        # set a duplicate shortcut here to avoid double-triggering.
        next_act.triggered.connect(self.next_image)
        self.img_menu.addAction(next_act)

        prev_act = QAction("前の画像", self)
        prev_act.triggered.connect(self.prev_image)
        self.img_menu.addAction(prev_act)
=======
        # Menu entries for navigation (shortcuts are provided as application-level actions)
        self.img_menu.addAction(QAction("次の画像", self, triggered=self.next_image))
        self.img_menu.addAction(QAction("前の画像", self, triggered=self.prev_image))
>>>>>>> 4e74a60e
        self.img_menu.addSeparator()

        group = QActionGroup(self)
        group.setExclusive(True)
        for i, info in enumerate(self.images):
            act = QAction(info["path"], self)
            act.setCheckable(True)
            # set checked state/icons first to avoid emitting triggered during setup
            if i == self.current_index:
                act.setChecked(True)
                pix = QPixmap(12, 12)
                pix.fill(Qt.transparent)
                p = QPainter(pix)
                p.setBrush(Qt.black)
                p.drawEllipse(2, 2, 8, 8)
                p.end()
                act.setIcon(QIcon(pix))
            # connect after initial state is configured
            act.triggered.connect(self.make_show_callback(i))
            group.addAction(act)
            self.img_menu.addAction(act)

    def make_show_callback(self, idx):
        def fn(checked=None):
            # QAction.triggered may send a checked argument; accept it but ignore
            self.current_index = idx
            # guard: ensure index still valid
            if 0 <= idx < len(self.images):
                self.show_current_image()
            else:
                # if images changed, refresh menu
                self.update_image_list_menu()

        return fn

    def show_current_image(self):
        if self.current_index is None or not self.images:
            self.image_label.clear()
            self.update_status()
            return

        # Reset bit shift when switching images and restore base array
        img = self.images[self.current_index]
        if "bit_shift" not in img or img["bit_shift"] != 0:
            img["bit_shift"] = 0
            if "base_array" in img:
                img["array"] = img["base_array"].copy()

        arr = img["array"]
        self.display_image(arr)
        self.update_image_list_menu()

        # Update brightness dialog if it's open
        if self.brightness_dialog is not None and self.brightness_dialog.isVisible():
            img = self.images[self.current_index]
            arr_for_brightness = img.get("base_array", img.get("array"))
            img_path = img.get("path", None)
            # Keep current brightness settings when switching images
            self.brightness_dialog.update_for_new_image(arr_for_brightness, img_path, keep_settings=True)

        # notify open analysis dialogs about new image
        try:
            img = self.images[self.current_index]
            arr_for_analysis = img.get("base_array", img.get("array"))
            img_path = img.get("path", None)
            pil_img = img.get("pil_image")
            for dlg in list(self._analysis_dialogs):
                try:
                    dlg.set_image_and_rect(arr_for_analysis, self.current_selection_rect, img_path, pil_img)
                except Exception:
                    pass
        except Exception:
            pass

        if self.current_selection_rect:
            s = self.scale
            rect = QRect(
                int(self.current_selection_rect.x() * s),
                int(self.current_selection_rect.y() * s),
                int(self.current_selection_rect.width() * s),
                int(self.current_selection_rect.height() * s),
            )
            self.image_label.selection_rect = rect
            self.image_label.update()
            self.update_selection_status(rect)

    def display_image(self, arr):
        """指定した画像配列をビューアに表示します。

        引数で渡された配列に対して現在の輝度パラメータがデフォルトでない場合は
        apply_brightness_adjustment を経由して補正を行い、QImage に変換して `ImageLabel` に渡します。

        パラメータ:
            arr: NumPy 配列（H,W[,C]）で表された画像データ
        """
        # Apply brightness adjustment if parameters are not default
        if self.brightness_offset != 0 or self.brightness_gain != 1.0 or self.brightness_saturation != 255:
            arr = self.apply_brightness_adjustment(arr)

        qimg = numpy_to_qimage(arr)
        self.image_label.set_image(qimg, self.scale)
        self.update_status()

    def next_image(self):
        if not self.images:
            return
        self.current_index = (self.current_index + 1) % len(self.images)
        self.show_current_image()

    def prev_image(self):
        if not self.images:
            return
        self.current_index = (self.current_index - 1) % len(self.images)
        self.show_current_image()

    def close_current_image(self):
        if self.current_index is None:
            return
        del self.images[self.current_index]
        if not self.images:
            self.current_index = None
        else:
            self.current_index = min(self.current_index, len(self.images) - 1)
        self.show_current_image()

    def close_all_images(self):
        self.images.clear()
        self.current_index = None
        # update UI and image menu
        try:
            self.show_current_image()
        except Exception:
            pass
        # ensure image menu is cleared
        try:
            self.update_image_list_menu()
        except Exception:
            pass
        # notify analysis dialogs that there's no image now
        for dlg in list(self._analysis_dialogs):
            try:
                dlg.set_image_and_rect(None, None)
            except Exception:
                pass

    def show_diff_dialog(self):
        if len(self.images) < 2:
            QMessageBox.information(self, "差分", "比較する画像が2枚必要です。")
            return
        dlg = DiffDialog(self, image_list=self.images, default_offset=127)
        if dlg.exec() != QDialog.Accepted:
            return
        a_idx, b_idx, offset = dlg.get_result()
        if a_idx is None or b_idx is None:
            return
        a = self.images[a_idx]["array"].astype(int)
        b = self.images[b_idx]["array"].astype(int)
        # compute diff with offset and clip
        try:
            diff = (a - b + int(offset)).clip(0, 255).astype("uint8")
        except Exception:
            QMessageBox.information(self, "差分", "差分の作成に失敗しました。画像サイズや型を確認してください。")
            return
        img_data = {"path": f"diff:{a_idx+1}-{b_idx+1}", "array": diff, "base_array": diff.copy(), "bit_shift": 0}
        self.images.append(img_data)
        # switch to the new image
        self.current_index = len(self.images) - 1
        self.show_current_image()

    def _apply_zoom_and_update_display(self, scale: float):
        """Apply zoom scale and update display. Common logic for all zoom methods.

        Args:
            scale: New zoom scale factor (1.0 = original size)
        """
        self.scale = scale
        arr = self.images[self.current_index]["array"]
        self.display_image(arr)

    def _calculate_viewport_center_in_image_coords(self) -> tuple[float, float]:
        """Calculate current viewport center in image coordinates.

        Returns:
            (img_x, img_y) tuple of center point in image coordinates
        """
        scroll_area = self.scroll_area
        old_h_scroll = scroll_area.horizontalScrollBar().value()
        old_v_scroll = scroll_area.verticalScrollBar().value()
        viewport_width = scroll_area.viewport().width()
        viewport_height = scroll_area.viewport().height()

        # Calculate center point in widget coordinates
        old_center_x = old_h_scroll + viewport_width / 2.0
        old_center_y = old_v_scroll + viewport_height / 2.0

        # Convert to image coordinates (independent of scale)
        old_scale = self.scale
        if old_scale > 0:
            img_center_x = old_center_x / old_scale
            img_center_y = old_center_y / old_scale
        else:
            img_center_x = old_center_x
            img_center_y = old_center_y

        return (img_center_x, img_center_y)

    def _set_scroll_to_keep_image_point_at_position(
        self, img_coords: tuple[float, float], target_pos: tuple[float, float]
    ):
        """Set scroll position to keep an image point at a target widget position.

        Args:
            img_coords: (x, y) in image coordinates
            target_pos: (x, y) in widget coordinates where the image point should appear
        """
        img_x, img_y = img_coords
        target_x, target_y = target_pos

        # Calculate where the image point appears in the new scale
        new_widget_x = img_x * self.scale
        new_widget_y = img_y * self.scale

        # Calculate required scroll position
        scroll_area = self.scroll_area
        new_h_scroll = int(new_widget_x - target_x)
        new_v_scroll = int(new_widget_y - target_y)

        # Apply new scroll position
        scroll_area.horizontalScrollBar().setValue(new_h_scroll)
        scroll_area.verticalScrollBar().setValue(new_v_scroll)

    def set_zoom(self, scale: float):
        """ズーム倍率を設定し、可視領域の中心位置を維持します。

        パラメータ:
            scale: 新しい倍率（1.0 が原寸）

        このメソッドは表示中の画像がない場合は単に scale を設定して終了します。
        """
        if self.current_index is None:
            self.scale = scale
            return

        # Get current viewport center in image coordinates
        img_center = self._calculate_viewport_center_in_image_coords()

        # Apply new zoom
        self._apply_zoom_and_update_display(scale)

        # Calculate viewport center position for target
        scroll_area = self.scroll_area
        viewport_width = scroll_area.viewport().width()
        viewport_height = scroll_area.viewport().height()
        center_pos = (viewport_width / 2.0, viewport_height / 2.0)

        # Keep center point at viewport center
        self._set_scroll_to_keep_image_point_at_position(img_center, center_pos)

    def set_zoom_at_status_coords(self, scale: float):
        """ステータスバーに表示している座標（マウス位置）をビュー中心に固定してズームします。

        マウス位置が未取得（None）の場合は通常の center ベースの `set_zoom` にフォールバックします。
        """
        if self.current_index is None:
            self.scale = scale
            return

        if self.current_mouse_image_coords is None:
            # If no valid mouse coordinates, fall back to center zoom
            self.set_zoom(scale)
            return

        # Apply new zoom
        self._apply_zoom_and_update_display(scale)

        # Get viewport center for positioning
        scroll_area = self.scroll_area
        viewport_width = scroll_area.viewport().width()
        viewport_height = scroll_area.viewport().height()
        center_pos = (viewport_width / 2.0, viewport_height / 2.0)

        # Place the status coordinates at the center of the viewport
        self._set_scroll_to_keep_image_point_at_position(self.current_mouse_image_coords, center_pos)

    def bit_shift(self, amount):
        """ビットシフト（表示の明るさ操作）を行います。

        説明:
            - amount が負の場合は左シフト（暗くする）
            - amount が正の場合は右シフト（明るくする）
            - シフトに合わせて内部の gain を 2 倍/半分に調整し、
              近い 2^n 値にスナップします。

        制限:
            - uint8 データは左シフト最大 -7 ビットに制限しています（値の破綻を防ぐため）。
            - 右シフトは最大 +10 ビットまで許容します。
        """
        if self.current_index is None:
            return
        img = self.images[self.current_index]
        base = img["base_array"]
        current_shift = img.get("bit_shift", 0)
        new_shift = current_shift + amount

        # Apply limits based on data type
        dtype = base.dtype
        if np.issubdtype(dtype, np.uint8):
            # For uint8, left shift max is 7 bits (since we have 8 bits total)
            max_left_shift = -7
        else:
            # For other types, use same limit
            max_left_shift = -7

        # Right shift max is 10 bits (1024x)
        max_right_shift = 10

        # Clamp shift amount
        new_shift = max(max_left_shift, min(max_right_shift, new_shift))

        # If shift didn't change (already at limit), do nothing
        if new_shift == current_shift:
            return

        if new_shift >= 0:
            shifted = np.clip(base.astype(np.int32) << new_shift, 0, 255).astype(np.uint8)
        else:
            shifted = np.clip(base.astype(np.int32) >> (-new_shift), 0, 255).astype(np.uint8)

        img["array"] = shifted
        img["bit_shift"] = new_shift

        # Update gain: left shift -> darker (gain /= 2), right shift -> brighter (gain *= 2)
        current_gain = self.brightness_gain

        if amount < 0:  # Left shift - darker
            new_gain = current_gain * 0.5
        else:  # Right shift - brighter
            new_gain = current_gain * 2.0

        # Snap to nearest power of 2 or 0.5
        # Valid values: ..., 0.125, 0.25, 0.5, 1.0, 2.0, 4.0, 8.0, ...
        if new_gain >= 1.0:
            # Round to nearest power of 2
            power = round(np.log2(new_gain))
            snapped_gain = 2.0**power
        else:
            # Round to nearest power of 0.5 (which is 2^-n)
            power = round(np.log2(new_gain))
            snapped_gain = 2.0**power

        # Don't clamp - allow values outside normal range for extreme bit shifts
        # The UI will handle display appropriately

        # Update brightness_gain property
        self.brightness_gain = snapped_gain

        # Update dialog if it exists
        if self.brightness_dialog is not None:
            self.brightness_dialog.set_gain(snapped_gain)

        # Update status bar
        self.update_brightness_status()

        self.display_image(shifted)

    def select_all(self):
        """画像全体を選択状態にします。

        選択が更新された場合は on_selection_changed を経由して関連ダイアログに通知します。
        """
        if self.current_index is None or not self.images:
            return
        self.image_label.set_selection_full()
        # Notify that selection changed (same as manual selection)
        if self.image_label.selection_rect:
            self.on_selection_changed(self.image_label.selection_rect)

    def on_selection_changed(self, rect: QRect):
        s = self.scale
        self.current_selection_rect = QRect(
            int(rect.x() / s),
            int(rect.y() / s),
            int(rect.width() / s),
            int(rect.height() / s),
        )
        self.update_selection_status(rect)
        # notify any open modeless AnalysisDialogs so they can refresh for new selection
        if self._analysis_dialogs:
            # Get current image data
            img = self.images[self.current_index] if self.current_index is not None else None
            if img:
                arr = img.get("base_array", img.get("array"))
                img_path = img.get("path")
                pil_img = img.get("pil_image")
                for dlg in list(self._analysis_dialogs):
                    try:
                        dlg.set_image_and_rect(arr, self.current_selection_rect, img_path, pil_img)
                    except Exception:
                        # ignore dialog-specific errors and continue notifying others
                        pass

    def copy_selection_to_clipboard(self):
        sel = self.current_selection_rect
        if not sel or self.current_index is None:
            QMessageBox.information(self, "コピー", "選択領域がありません。")
            return

        arr = self.images[self.current_index]["array"]
        x, y, w, h = sel.x(), sel.y(), sel.width(), sel.height()
        sub = arr[y : y + h, x : x + w]
        QGuiApplication.clipboard().setImage(numpy_to_qimage(sub))

    def eventFilter(self, obj, event):
        if obj is self.image_label and event.type() == QEvent.MouseMove:
            self.update_mouse_status(event.position().toPoint())
            return False
        return super().eventFilter(obj, event)

    def update_mouse_status(self, pos):
        if self.current_index is None or not self.images:
            self.status_pixel.setText("")
            self.current_mouse_image_coords = None
            return
        img = self.images[self.current_index]
        # prefer base_array (unshifted) for status display when available
        arr = img.get("base_array", img.get("array"))
        s = self.scale if self.scale > 0 else 1.0
        ix = int(pos.x() / s)
        iy = int(pos.y() / s)
        h, w = arr.shape[:2]
        if 0 <= iy < h and 0 <= ix < w:
            v = arr[iy, ix]
            if np.ndim(v) == 0:
                val_str = str(int(v))
            else:
                val_str = "(" + ",".join(str(int(x)) for x in np.ravel(v)) + ")"
            self.status_pixel.setText(f"x={ix} y={iy} val={val_str}")
            # Store current image coordinates for zoom centering
            self.current_mouse_image_coords = (ix, iy)
        else:
            self.status_pixel.setText("")
            self.current_mouse_image_coords = None

    def update_status(self):
        """Update status bar with current image info and brightness parameters."""
        if self.current_index is None:
            # Update title bar to show no image
            self.setWindowTitle("PySide6 Image Viewer")
            # still update scale display
            self.status_scale.setText(f"Scale: {self.scale:.2f}x")
            # clear brightness when no image
            self.status_brightness.setText("")
            return
        p = self.images[self.current_index]["path"]

        # Update title bar with filename and index
        filename = Path(p).name
        title = f"{filename} ({self.current_index+1}/{len(self.images)})"
        self.setWindowTitle(title)

        # display current scale
        try:
            self.status_scale.setText(f"Scale: {self.scale:.2f}x")
        except Exception:
            self.status_scale.setText("")

        # Display brightness parameters instead of bit shift
        self.update_brightness_status()

    def update_brightness_status(self):
        """ステータスバーに現在の輝度パラメータを表示用に整形して設定します。

        表示用の文字列整形は値の大きさに応じて桁数を調整します（小さい値は小数点以下を多く表示）。
        """
        try:
            # Format offset
            if isinstance(self.brightness_offset, (int, np.integer)):
                offset_str = str(self.brightness_offset)
            else:
                offset_str = f"{self.brightness_offset:.1f}"

            # Format gain - use more decimals for small values, fewer for large values
            if self.brightness_gain < 0.01:
                gain_str = f"{self.brightness_gain:.6f}"
            elif self.brightness_gain < 0.1:
                gain_str = f"{self.brightness_gain:.5f}"
            elif self.brightness_gain >= 100:
                gain_str = f"{self.brightness_gain:.1f}"
            else:
                gain_str = f"{self.brightness_gain:.2f}"

            # Format saturation
            if isinstance(self.brightness_saturation, (int, np.integer)):
                sat_str = str(self.brightness_saturation)
            else:
                sat_str = f"{self.brightness_saturation:.1f}"

            brightness_text = f"Offset: {offset_str}, Gain: {gain_str}, Sat: {sat_str}"
            self.status_brightness.setText(brightness_text)
        except Exception as e:
            self.status_brightness.setText("")

    def update_selection_status(self, rect=None):
        if rect is None or rect.isNull():
            self.status_selection.setText("")
            return
        s = self.scale if hasattr(self, "scale") else 1.0
        x0 = int(rect.left() / s)
        y0 = int(rect.top() / s)
        x1 = int(rect.right() / s)
        y1 = int(rect.bottom() / s)
        w = x1 - x0 + 1
        h = y1 - y0 + 1
        self.status_selection.setText(f"({x0}, {y0}) - ({x1}, {y1}), w: {w}, h: {h}")

    def keyPressEvent(self, e):
        if e.key() == Qt.Key_Escape:
            self.image_label.selection_rect = None
            self.image_label.update()
            self.status_selection.setText("")
            return
        super().keyPressEvent(e)<|MERGE_RESOLUTION|>--- conflicted
+++ resolved
@@ -394,22 +394,9 @@
 
     def update_image_list_menu(self):
         self.img_menu.clear()
-<<<<<<< HEAD
-        next_act = QAction("次の画像", self)
-        # Shortcut for global navigation is provided by the window-level
-        # QAction created in create_menus (self.next_image_action). Do not
-        # set a duplicate shortcut here to avoid double-triggering.
-        next_act.triggered.connect(self.next_image)
-        self.img_menu.addAction(next_act)
-
-        prev_act = QAction("前の画像", self)
-        prev_act.triggered.connect(self.prev_image)
-        self.img_menu.addAction(prev_act)
-=======
         # Menu entries for navigation (shortcuts are provided as application-level actions)
         self.img_menu.addAction(QAction("次の画像", self, triggered=self.next_image))
         self.img_menu.addAction(QAction("前の画像", self, triggered=self.prev_image))
->>>>>>> 4e74a60e
         self.img_menu.addSeparator()
 
         group = QActionGroup(self)
